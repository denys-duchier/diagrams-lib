--- conflicted
+++ resolved
@@ -1,13 +1,6 @@
-<<<<<<< HEAD
 {-# LANGUAGE FlexibleContexts      #-}
 {-# LANGUAGE MultiParamTypeClasses #-}
 {-# LANGUAGE TypeFamilies          #-}
-=======
-{-# LANGUAGE TypeFamilies
-           , FlexibleContexts
-           , MultiParamTypeClasses
-  #-}
->>>>>>> f3abea40
 -----------------------------------------------------------------------------
 -- |
 -- Module      :  Diagrams.ThreeD.Shapes
@@ -33,14 +26,9 @@
 
 import           Diagrams.Core
 
-<<<<<<< HEAD
 import           Diagrams.Solve
 import           Diagrams.ThreeD.Types
-=======
-import Diagrams.ThreeD.Types
-import Diagrams.ThreeD.Vector
-import Diagrams.Solve
->>>>>>> f3abea40
+import           Diagrams.ThreeD.Vector
 
 data Ellipsoid = Ellipsoid T3
 

{-# LANGUAGE FlexibleContexts      #-}
{-# LANGUAGE FlexibleInstances     #-}
{-# LANGUAGE MultiParamTypeClasses #-}
{-# LANGUAGE TypeFamilies          #-}
{-# LANGUAGE ViewPatterns          #-}
-----------------------------------------------------------------------------
-- |
-- Module      :  Diagrams.ThreeD.Transform
-- Copyright   :  (c) 2013 diagrams-lib team (see LICENSE)
-- License     :  BSD-style (see LICENSE)
-- Maintainer  :  diagrams-discuss@googlegroups.com
--
-- Transformations specific to three dimensions, with a few generic
-- transformations (uniform scaling, translation) also re-exported for
-- convenience.
--
-----------------------------------------------------------------------------

module Diagrams.ThreeD.Transform where

import           Diagrams.Core
import qualified Diagrams.Core.Transform as T

import           Diagrams.ThreeD.Types
import           Diagrams.ThreeD.Vector
import           Diagrams.Coordinates

import           Control.Lens                   (view, (*~), (//~))
import           Data.Semigroup

import           Data.AffineSpace
import           Data.Cross
import           Data.VectorSpace

-- | Create a transformation which rotates by the given angle about
--   a line parallel the Z axis passing through the local origin.
--   A positive angle brings positive x-values towards the positive-y axis.
--
--   The angle can be expressed using any type which is an
--   instance of 'Angle'.  For example, @aboutZ (1\/4 \@\@
--   'turn')@, @aboutZ (tau\/4 \@\@ 'rad')@, and @aboutZ (90 \@\@
--   'deg')@ all represent the same transformation, namely, a
--   counterclockwise rotation by a right angle.  For more general rotations,
--   see 'rotationAbout'.
--
--   Note that writing @aboutZ (1\/4)@, with no type annotation, will
--   yield an error since GHC cannot figure out which sort of angle
--   you want to use.
aboutZ :: Angle -> T3
aboutZ ang = fromLinear r (linv r) where
  r = rot theta <-> rot (-theta)
  theta = view rad ang
  rot th (coords -> x :& y :& z) = (cos th * x - sin th * y) ^&
                                   (sin th * x + cos th * y) ^&
                                   z

-- | Like 'aboutZ', but rotates about the X axis, bringing positive y-values
-- towards the positive z-axis.
aboutX :: Angle -> T3
aboutX ang = fromLinear r (linv r) where
  r = rot theta <-> rot (-theta)
<<<<<<< HEAD
  theta = view rad ang
  rot th (coords -> x :& y :& z) = (x) ^&
                                   (cos th * y - sin th * z) ^&
=======
  Rad theta = convertAngle ang
  rot th (coords -> x :& y :& z) = x &
                                   (cos th * y - sin th * z) &
>>>>>>> f3abea40
                                   (sin th * y + cos th * z)

-- | Like 'aboutZ', but rotates about the Y axis, bringing postive
-- x-values towards the negative z-axis.
aboutY :: Angle -> T3
aboutY ang = fromLinear r (linv r) where
  r = rot theta <-> rot (-theta)
  theta = view rad ang
  rot th (coords -> x :& y :& z) = (cos th * x + sin th * z) ^&
                                    y ^&
                                    (-sin th * x + cos th * z)

-- | @rotationAbout p d a@ is a rotation about a line parallel to @d@
--   passing through @p@.
rotationAbout
  :: Direction d
  => P3     -- ^ origin of rotation
  -> d      -- ^ direction of rotation axis
  -> Angle      -- ^ angle of rotation
  -> T3
rotationAbout p d a
  = mconcat [translation (negateV t),
             fromLinear r (linv r),
             translation t] where
    r = rot theta <-> rot (-theta)
    theta = view rad a
    w = fromDirection d
    rot :: Double -> R3 -> R3
    rot th v = v ^* cos th ^+^
               cross3 w v ^* sin th ^+^
               w ^* ((w <.> v) * (1 - cos th))
    t = p .-. origin

-- | @pointAt about initial final@ produces a rotation which brings
-- the direction @initial@ to point in the direction @final@ by first
-- panning around @about@, then tilting about the axis perpendicular
-- to initial and final.  In particular, if this can be accomplished
-- without tilting, it will be, otherwise if only tilting is
-- necessary, no panning will occur.  The tilt will always be between
-- ± 1/4 turn.
pointAt :: Direction d => d -> d -> d -> T3
pointAt a i f = pointAt' (fromDirection a) (fromDirection i) (fromDirection f)

-- | pointAt' has the same behavior as 'pointAt', but takes vectors
-- instead of directions.
pointAt' :: R3 -> R3 -> R3 -> T3
pointAt' about initial final = tilt <> pan where
  inPanPlane    = final ^-^ project final initial
  panAngle      = angleBetween initial inPanPlane
  pan           = rotationAbout origin (direction about :: Spherical) panAngle
  tiltAngle     = angleBetween initial inPanPlane
  tiltDir       = direction $ cross3 inPanPlane about :: Spherical
  tilt          = rotationAbout origin tiltDir tiltAngle

-- Scaling -------------------------------------------------

-- | Construct a transformation which scales by the given factor in
--   the x direction.
scalingX :: Double -> T3
scalingX c = fromLinear s s
  where s = (_x *~ c) <-> (_x //~ c)

-- | Scale a diagram by the given factor in the x (horizontal)
--   direction.  To scale uniformly, use 'scale'.
scaleX :: (Transformable t, V t ~ R3) => Double -> t -> t
scaleX = transform . scalingX

-- | Construct a transformation which scales by the given factor in
--   the y direction.
scalingY :: Double -> T3
scalingY c = fromLinear s s
  where s = (_y *~ c) <-> (_y //~ c)

-- | Scale a diagram by the given factor in the y (vertical)
--   direction.  To scale uniformly, use 'scale'.
scaleY :: (Transformable t, V t ~ R3) => Double -> t -> t
scaleY = transform . scalingY

-- | Construct a transformation which scales by the given factor in
--   the z direction.
scalingZ :: Double -> T3
scalingZ c = fromLinear s s
  where s = (_z *~ c) <-> (_z //~ c)

-- | Scale a diagram by the given factor in the z direction.  To scale
-- uniformly, use 'scale'.
scaleZ :: (Transformable t, V t ~ R3) => Double -> t -> t
scaleZ = transform . scalingZ

-- | Get the matrix equivalent of an affine transform, as a triple of
--   columns paired with the translation vector.  This is mostly
--   useful for implementing backends.
onBasis :: T3 -> ((R3, R3, R3), R3)
onBasis t = ((x, y, z), v)
  where (x:y:z:[], v) = T.onBasis t<|MERGE_RESOLUTION|>--- conflicted
+++ resolved
@@ -59,15 +59,9 @@
 aboutX :: Angle -> T3
 aboutX ang = fromLinear r (linv r) where
   r = rot theta <-> rot (-theta)
-<<<<<<< HEAD
   theta = view rad ang
   rot th (coords -> x :& y :& z) = (x) ^&
                                    (cos th * y - sin th * z) ^&
-=======
-  Rad theta = convertAngle ang
-  rot th (coords -> x :& y :& z) = x &
-                                   (cos th * y - sin th * z) &
->>>>>>> f3abea40
                                    (sin th * y + cos th * z)
 
 -- | Like 'aboutZ', but rotates about the Y axis, bringing postive

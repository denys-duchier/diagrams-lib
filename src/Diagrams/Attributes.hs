{-# LANGUAGE DeriveDataTypeable
           , ExistentialQuantification
           , GeneralizedNewtypeDeriving
  #-}
-----------------------------------------------------------------------------
-- |
-- Module      :  Diagrams.Attributes
-- Copyright   :  (c) 2011 diagrams-lib team (see LICENSE)
-- License     :  BSD-style (see LICENSE)
-- Maintainer  :  diagrams-discuss@googlegroups.com
--
-- Diagrams may have /attributes/ which affect the way they are
-- rendered.  This module defines some common attributes; particular
-- backends may also define more backend-specific attributes.
--
-- Every attribute type must have a /semigroup/ structure, that is, an
-- associative binary operation for combining two attributes into one.
-- Unless otherwise noted, all the attributes defined here use the
-- 'Last' structure, that is, combining two attributes simply keeps
-- the second one and throws away the first.  This means that child
-- attributes always override parent attributes.
--
-----------------------------------------------------------------------------

module Diagrams.Attributes (
  -- * Color
  -- $color

    Color(..), SomeColor(..)

  -- ** Line color
  , LineColor, getLineColor, lineColor, lc, lcA

  -- ** Fill color
  , FillColor, getFillColor, recommendFillColor, fillColor, fc, fcA

  -- ** Opacity
  , Opacity, getOpacity, opacity

  -- ** Converting colors
  , toRGBAUsingSpace, colorToSRGBA, colorToRGBA

  -- * Lines
  -- ** Width
  , LineWidth, getLineWidth, lineWidth, lw

  -- ** Cap style
  , LineCap(..), LineCapA, getLineCap, lineCap

  -- ** Join style
  , LineJoin(..), LineJoinA, getLineJoin, lineJoin

  -- ** Dashing
  , Dashing(..), DashingA, getDashing, dashing

  ) where

import           Diagrams.Core

<<<<<<< HEAD
import           Data.Colour
import qualified Data.Colour.SRGB as RGB
=======
import Data.Colour
import Data.Colour.RGBSpace
import Data.Colour.SRGB (sRGBSpace)
>>>>>>> bfc8be9b

import           Data.Typeable

import           Data.Monoid.Recommend
import           Data.Semigroup

------------------------------------------------------------
--  Color  -------------------------------------------------
------------------------------------------------------------

-- $color
-- Diagrams outsources all things color-related to Russell O\'Connor\'s
-- very nice colour package
-- (<http://hackage.haskell.org/package/colour>).  For starters, it
-- provides a large collection of standard color names.  However, it
-- also provides a rich set of combinators for combining and
-- manipulating colors; see its documentation for more information.

-- | The 'Color' type class encompasses color representations which
--   can be used by the Diagrams library.  Instances are provided for
--   both the 'Data.Colour.Colour' and 'Data.Colour.AlphaColour' types
--   from the "Data.Colour" library.
class Color c where
  -- | Convert a color to its standard representation, AlphaColour
  toAlphaColour :: c -> AlphaColour Double

-- | An existential wrapper for instances of the 'Color' class.
data SomeColor = forall c. Color c => SomeColor c
  deriving Typeable

-- | The color with which lines (strokes) are drawn.  Note that child
--   colors always override parent colors; that is, @'lineColor' c1
--   . 'lineColor' c2 $ d@ is equivalent to @'lineColor' c2 $ d@.
--   More precisely, the semigroup structure on line color attributes
--   is that of 'Last'.
newtype LineColor = LineColor (Last SomeColor)
  deriving (Typeable, Semigroup)
instance AttributeClass LineColor

getLineColor :: LineColor -> SomeColor
getLineColor (LineColor (Last c)) = c

-- | Set the line (stroke) color.  This function is polymorphic in the
--   color type (so it can be used with either 'Colour' or
--   'AlphaColour'), but this can sometimes create problems for type
--   inference, so the 'lc' and 'lcA' variants are provided with more
--   concrete types.
lineColor :: (Color c, HasStyle a) => c -> a -> a
lineColor = applyAttr . LineColor . Last . SomeColor

-- | A synonym for 'lineColor', specialized to @'Colour' Double@
--   (i.e. opaque colors).
lc :: HasStyle a => Colour Double -> a -> a
lc = lineColor

-- | A synonym for 'lineColor', specialized to @'AlphaColour' Double@
--   (i.e. colors with transparency).
lcA :: HasStyle a => AlphaColour Double -> a -> a
lcA = lineColor

-- | The color with which shapes are filled. Note that child
--   colors always override parent colors; that is, @'fillColor' c1
--   . 'fillColor' c2 $ d@ is equivalent to @'lineColor' c2 $ d@.
--   More precisely, the semigroup structure on fill color attributes
--   is that of 'Last'.
newtype FillColor = FillColor (Recommend (Last SomeColor))
  deriving (Typeable, Semigroup)
instance AttributeClass FillColor

-- | Set the fill color.  This function is polymorphic in the color
--   type (so it can be used with either 'Colour' or 'AlphaColour'),
--   but this can sometimes create problems for type inference, so the
--   'fc' and 'fcA' variants are provided with more concrete types.
fillColor :: (Color c, HasStyle a) => c -> a -> a
fillColor = applyAttr . FillColor . Commit . Last . SomeColor

-- | Set a \"recommended\" fill color, to be used only if no explicit
--   calls to 'fillColor' (or 'fc', or 'fcA') are used.
recommendFillColor :: (Color c, HasStyle a) => c -> a -> a
recommendFillColor = applyAttr . FillColor . Recommend . Last . SomeColor

getFillColor :: FillColor -> SomeColor
getFillColor (FillColor c) = getLast . getRecommend $ c

-- | A synonym for 'fillColor', specialized to @'Colour' Double@
--   (i.e. opaque colors).
fc :: HasStyle a => Colour Double -> a -> a
fc = fillColor

-- | A synonym for 'fillColor', specialized to @'AlphaColour' Double@
--   (i.e. colors with transparency).
fcA :: HasStyle a => AlphaColour Double -> a -> a
fcA = fillColor

instance (Floating a, Real a) => Color (Colour a) where
  toAlphaColour = opaque . colourConvert

instance (Floating a, Real a) => Color (AlphaColour a) where
  toAlphaColour = alphaColourConvert

instance Color SomeColor where
  toAlphaColour (SomeColor c) = toAlphaColour c

instance Color LineColor where
  toAlphaColour (LineColor (Last c)) = toAlphaColour c

instance Color FillColor where
<<<<<<< HEAD
  colorToRGBA (FillColor c) = colorToRGBA . getLast . getRecommend $ c
=======
  toAlphaColour (FillColor (Last c)) = toAlphaColour c

-- | Convert to an RGB space while preserving the alpha channel.
toRGBAUsingSpace :: Color c => RGBSpace Double -> c
                            -> (Double, Double, Double, Double)
toRGBAUsingSpace s col = (r,g,b,a)
  where c' = toAlphaColour col
        c  = toRGBUsingSpace s (alphaToColour c')
        a  = alphaChannel  c'
        r  = channelRed   c
        g  = channelGreen c
        b  = channelBlue  c

-- | Convert to sRGBA.
colorToSRGBA, colorToRGBA :: Color c => c -> (Double, Double, Double, Double)
colorToSRGBA = toRGBAUsingSpace sRGBSpace

colorToRGBA = colorToSRGBA
{-# DEPRECATED colorToRGBA "Renamed to colorToSRGBA." #-}
>>>>>>> bfc8be9b

alphaToColour :: (Floating a, Ord a, Fractional a) => AlphaColour a -> Colour a
alphaToColour ac | alphaChannel ac == 0 = ac `over` black
                 | otherwise = darken (recip (alphaChannel ac)) (ac `over` black)

------------------------------------------------------------
-- Opacity

-- | Although the individual colors in a diagram can have
--   transparency, the opacity/transparency of a diagram as a whole
--   can be specified with the @Opacity@ attribute.  The opacity is a
--   value between 1 (completely opaque, the default) and 0
--   (completely transparent).  Opacity is multiplicative, that is,
--   @'opacity' o1 . 'opacity' o2 === 'opacity' (o1 * o2)@.  In other
--   words, for example, @opacity 0.8@ means \"decrease this diagram's
--   opacity to 80% of its previous opacity\".
newtype Opacity = Opacity (Product Double)
  deriving (Typeable, Semigroup)
instance AttributeClass Opacity

getOpacity :: Opacity -> Double
getOpacity (Opacity (Product d)) = d

-- | Multiply the opacity (see 'Opacity') by the given value.  For
--   example, @opacity 0.8@ means \"decrease this diagram's opacity to
--   80% of its previous opacity\".
opacity :: HasStyle a => Double -> a -> a
opacity = applyAttr . Opacity . Product

------------------------------------------------------------
--  Lines and stuff    -------------------------------------
------------------------------------------------------------

-- | The width of lines.  By default, the line width is measured with
--   respect to the /final/ coordinate system of a rendered diagram,
--   as opposed to the local coordinate systems in effect at the time
--   the line width was set for various subdiagrams.  This is so that
--   it is easy to combine a variety of shapes (some created by
--   scaling) and have them all drawn using a consistent line width.
--   However, sometimes it is desirable for scaling to affect line
--   width; the 'freeze' operation is provided for this purpose.  The
--   line width of frozen diagrams is affected by transformations.
--
--   Line widths specified on child nodes always override line widths
--   specified at parent nodes.
newtype LineWidth = LineWidth (Last Double)
  deriving (Typeable, Semigroup)
instance AttributeClass LineWidth

getLineWidth :: LineWidth -> Double
getLineWidth (LineWidth (Last w)) = w

-- | Set the line (stroke) width.
lineWidth :: HasStyle a => Double -> a -> a
lineWidth = applyAttr . LineWidth . Last

-- | A convenient synonym for 'lineWidth'.
lw :: HasStyle a => Double -> a -> a
lw = lineWidth

-- | What sort of shape should be placed at the endpoints of lines?
data LineCap = LineCapButt   -- ^ Lines end precisely at their endpoints.
             | LineCapRound  -- ^ Lines are capped with semicircles
                             --   centered on endpoints.
             | LineCapSquare -- ^ Lines are capped with a squares
                             --   centered on endpoints.
  deriving (Eq,Show,Typeable)

newtype LineCapA = LineCapA (Last LineCap)
  deriving (Typeable, Semigroup, Eq)
instance AttributeClass LineCapA

getLineCap :: LineCapA -> LineCap
getLineCap (LineCapA (Last c)) = c

-- | Set the line end cap attribute.
lineCap :: HasStyle a => LineCap -> a -> a
lineCap = applyAttr . LineCapA . Last


-- | How should the join points between line segments be drawn?
data LineJoin = LineJoinMiter    -- ^ Use a \"miter\" shape (whatever that is).
              | LineJoinRound    -- ^ Use rounded join points.
              | LineJoinBevel    -- ^ Use a \"bevel\" shape (whatever
                                 --   that is).  Are these...
                                 --   carpentry terms?
  deriving (Eq,Show,Typeable)

newtype LineJoinA = LineJoinA (Last LineJoin)
  deriving (Typeable, Semigroup, Eq)
instance AttributeClass LineJoinA

getLineJoin :: LineJoinA -> LineJoin
getLineJoin (LineJoinA (Last j)) = j

-- | Set the segment join style.
lineJoin :: HasStyle a => LineJoin -> a -> a
lineJoin = applyAttr . LineJoinA . Last

-- | Create lines that are dashing... er, dashed.
data Dashing = Dashing [Double] Double
  deriving (Typeable, Eq)

newtype DashingA = DashingA (Last Dashing)
  deriving (Typeable, Semigroup, Eq)
instance AttributeClass DashingA

getDashing :: DashingA -> Dashing
getDashing (DashingA (Last d)) = d

-- | Set the line dashing style.
dashing :: HasStyle a =>
           [Double]  -- ^ A list specifying alternate lengths of on
                     --   and off portions of the stroke.  The empty
                     --   list indicates no dashing.
        -> Double    -- ^ An offset into the dash pattern at which the
                     --   stroke should start.
        -> a -> a
dashing ds offs = applyAttr (DashingA (Last (Dashing ds offs)))<|MERGE_RESOLUTION|>--- conflicted
+++ resolved
@@ -57,14 +57,9 @@
 
 import           Diagrams.Core
 
-<<<<<<< HEAD
 import           Data.Colour
-import qualified Data.Colour.SRGB as RGB
-=======
-import Data.Colour
-import Data.Colour.RGBSpace
-import Data.Colour.SRGB (sRGBSpace)
->>>>>>> bfc8be9b
+import           Data.Colour.RGBSpace
+import           Data.Colour.SRGB (sRGBSpace)
 
 import           Data.Typeable
 
@@ -172,10 +167,7 @@
   toAlphaColour (LineColor (Last c)) = toAlphaColour c
 
 instance Color FillColor where
-<<<<<<< HEAD
-  colorToRGBA (FillColor c) = colorToRGBA . getLast . getRecommend $ c
-=======
-  toAlphaColour (FillColor (Last c)) = toAlphaColour c
+  toAlphaColour (FillColor c) = toAlphaColour . getLast . getRecommend $ c
 
 -- | Convert to an RGB space while preserving the alpha channel.
 toRGBAUsingSpace :: Color c => RGBSpace Double -> c
@@ -194,7 +186,6 @@
 
 colorToRGBA = colorToSRGBA
 {-# DEPRECATED colorToRGBA "Renamed to colorToSRGBA." #-}
->>>>>>> bfc8be9b
 
 alphaToColour :: (Floating a, Ord a, Fractional a) => AlphaColour a -> Colour a
 alphaToColour ac | alphaChannel ac == 0 = ac `over` black

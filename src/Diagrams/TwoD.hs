{-# LANGUAGE FlexibleContexts     #-}
{-# LANGUAGE TypeFamilies         #-}
{-# LANGUAGE TypeSynonymInstances #-}
-----------------------------------------------------------------------------
-- |
-- Module      :  Diagrams.TwoD
-- Copyright   :  (c) 2011 diagrams-lib team (see LICENSE)
-- License     :  BSD-style (see LICENSE)
-- Maintainer  :  diagrams-discuss@googlegroups.com
--
-- This module defines the two-dimensional vector space R^2,
-- two-dimensional transformations, and various predefined
-- two-dimensional shapes.  This module re-exports useful
-- functionality from a group of more specific modules:
--
--   * "Diagrams.TwoD.Types" defines basic types for two-dimensional
--     diagrams, including types representing the 2D Euclidean vector
--     space and various systems of angle measurement.
--
--   * "Diagrams.TwoD.Align" defines alignment combinators specialized
--     to two dimensions (see "Diagrams.Align" for more general
--     alignment).
--
--   * "Diagrams.TwoD.Combinators" defines ways of combining diagrams
--     specialized to two dimensions (see also "Diagrams.Combinators"
--     for more general combining).
--
--   * "Diagrams.TwoD.Transform" defines R^2-specific transformations
--     such as rotation by an angle, and scaling, translation, and
--     reflection in the X and Y directions.
--
--   * "Diagrams.TwoD.Ellipse" defines circles and ellipses.
--
--   * "Diagrams.TwoD.Arc" defines circular arcs.
--
--   * "Diagrams.TwoD.Path" exports various operations on
--     two-dimensional paths when viewed as regions of the plane.
--
--   * "Diagrams.TwoD.Polygons" defines general algorithms for drawing
--     various types of polygons.
--
--   * "Diagrams.TwoD.Shapes" defines other two-dimensional shapes,
--     e.g. various polygons.
--
--   * "Diagrams.TwoD.Arrow" contains tools for drawing arrows between
--     things.
--
--   * "Diagrams.TwoD.Text" defines primitive text diagrams.
--
--   * "Diagrams.TwoD.Image" allows importing external images into diagrams.
--
--   * "Diagrams.TwoD.Vector" defines some special 2D vectors and
--     functions for converting between vectors and angles.
--
--   * "Diagrams.TwoD.Size" defines functions for working with the
--     size of 2D objects.
--
--   * "Diagrams.TwoD.Model" defines some aids for visualizing
--     diagrams' internal model (local origins, envelopes, etc.)
--
-----------------------------------------------------------------------------
module Diagrams.TwoD
       ( -- * R^2
         R2, r2, unr2
       , P2, p2, unp2
       , T2
       , unitX, unitY, unit_X, unit_Y
       , direction, fromDirection, e

         -- * Angles
       , tau
       , Angle(..)
       , Turn(..), CircleFrac, Rad(..), Deg(..)
       , fullCircle, convertAngle

         -- * Paths
         -- ** Stroking
       , stroke, stroke', strokeT, strokeT', strokeLine, strokeLoop
       , strokeLocT, strokeLocLine, strokeLocLoop
       , FillRule(..), fillRule
       , StrokeOpts(..)

         -- ** Clipping
       , clipBy

         -- * Shapes
         -- ** Rules
       , hrule, vrule

         -- ** Circle-ish things
       , unitCircle
       , circle
       , ellipse
       , ellipseXY
       , arc
       , arcCW
       , arc'
       , arcBetween
       , ArcParam(..)
       , wedge

         -- ** General polygons
       , polygon, polyTrail
       , PolygonOpts(..), PolyType(..), PolyOrientation(..)

         -- ** Star polygons
       , StarOpts(..), star

         -- ** Regular polygons
       , regPoly
       , triangle
       , eqTriangle
       , square
       , pentagon
       , hexagon
       , heptagon
       , septagon
       , octagon
       , nonagon
       , decagon
       , hendecagon
       , dodecagon

         -- ** Other special polygons
       , unitSquare
       , rect

         -- ** Other shapes
       , roundedRect, roundedRect'
       , RoundedRectOpts(..)

         -- ** Arrows

       , arrow, arrow'
       , arrowPath, arrowPath'
       , connect, connect'
       -- , connectPath, connectPath'

       , ArrowOpts(..)

         -- * Text
       , text, topLeftText, alignedText, baselineText
       , font, fontSize, italic, oblique, bold

         -- * Images
       , image

         -- * Transformations
         -- ** Rotation
       , rotation, rotate, rotateBy
       , rotationAbout, rotateAbout
         -- ** Scaling
       , scalingX, scaleX
       , scalingY, scaleY
       , scaling, scale
       , scaleToX, scaleToY
       , scaleUToX, scaleUToY
         -- ** Translation
       , translationX, translateX
       , translationY, translateY
       , translation, translate
         -- ** Reflection
       , reflectionX, reflectX
       , reflectionY, reflectY
       , reflectionAbout, reflectAbout
         -- ** Shears
       , shearingX, shearX
       , shearingY, shearY

         -- * Combinators
         -- ** Combining multiple diagrams
       , (===), (|||), atAngle
       , hcat, hcat'
       , vcat, vcat'

         -- ** Spacing and envelopes
       , strutX, strutY
       , padX, padY

       , extrudeLeft, extrudeRight, extrudeBottom, extrudeTop

       , view

         -- ** Background

       , boundingRect, bg

         -- * Alignment
       , alignL, alignR, alignT, alignB, alignTL, alignTR, alignBL, alignBR
       , alignX, alignY
       , centerX, centerY, centerXY

         -- * Size
         -- ** Computing size
       , width, height, size2D, sizeSpec2D
       , extentX, extentY, center2D

         -- ** Specifying size
       , SizeSpec2D(..)
       , mkSizeSpec

         -- ** Adjusting size
       , sized, sizedAs

         -- * Visual aids for understanding the internal model
       , showOrigin
       , showOrigin'
       , OriginOpts(..)
       , showLabels

       ) where

import           Diagrams.TwoD.Align
import           Diagrams.TwoD.Arc
<<<<<<< HEAD
import           Diagrams.TwoD.Arrow
=======
>>>>>>> 8d8d7055
import           Diagrams.TwoD.Combinators
import           Diagrams.TwoD.Ellipse
import           Diagrams.TwoD.Image
import           Diagrams.TwoD.Model
import           Diagrams.TwoD.Path
import           Diagrams.TwoD.Polygons
import           Diagrams.TwoD.Shapes
import           Diagrams.TwoD.Size
import           Diagrams.TwoD.Text
import           Diagrams.TwoD.Transform
import           Diagrams.TwoD.Types
import           Diagrams.TwoD.Vector

import           Diagrams.Util             (tau)<|MERGE_RESOLUTION|>--- conflicted
+++ resolved
@@ -212,10 +212,7 @@
 
 import           Diagrams.TwoD.Align
 import           Diagrams.TwoD.Arc
-<<<<<<< HEAD
 import           Diagrams.TwoD.Arrow
-=======
->>>>>>> 8d8d7055
 import           Diagrams.TwoD.Combinators
 import           Diagrams.TwoD.Ellipse
 import           Diagrams.TwoD.Image

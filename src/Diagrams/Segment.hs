--- conflicted
+++ resolved
@@ -410,7 +410,6 @@
 --   bounds.
 getArcLengthCached :: ArcLength v -> Interval (Scalar v)
 getArcLengthCached = getSum . fst . op ArcLength
---getArcLengthCached = getSum . fst . getArcLength
 
 -- | Project out the generic arc length function taking the tolerance as
 --   an argument.
@@ -449,31 +448,20 @@
 --   combining the envelopes of two consecutive chains needs to take
 --   the offset of the the offset of the first into account.
 data OffsetEnvelope v = OffsetEnvelope
-<<<<<<< HEAD
-  { oeOffset   :: !(TotalOffset v)
-  , oeEnvelope :: Envelope v
-=======
-  { _oeOffset   :: TotalOffset v
+  { _oeOffset   :: !(TotalOffset v)
   , _oeEnvelope :: Envelope v
->>>>>>> e6b17be8
   }
 
 makeLenses ''OffsetEnvelope
 
 instance (InnerSpace v, OrderedField (Scalar v)) => Semigroup (OffsetEnvelope v) where
   (OffsetEnvelope o1 e1) <> (OffsetEnvelope o2 e2)
-<<<<<<< HEAD
-    = let !negOff = negateV . getTotalOffset $ o1
+    = let !negOff = negateV . op TotalOffset $ o1
           e2Off = moveOriginBy negOff e2
           !() = maybe () (\f -> f `seq` ()) $ appEnvelope e2Off
       in OffsetEnvelope
           (o1 <> o2)
           (e1 <> e2Off)
-=======
-    = OffsetEnvelope
-        (o1 <> o2)
-        (e1 <> moveOriginBy (negateV . op TotalOffset $ o1) e2)
->>>>>>> e6b17be8
 
 -- | @SegMeasure@ collects up all the measurements over a chain of
 --   segments.

{-# LANGUAGE FlexibleContexts      #-}
{-# LANGUAGE GADTs                 #-}
{-# LANGUAGE MultiParamTypeClasses #-}
{-# LANGUAGE TemplateHaskell       #-}
{-# LANGUAGE TypeFamilies          #-}

-----------------------------------------------------------------------------
-- |
-- Module      :  Diagrams.TwoD.Arrow
-- Copyright   :  (c) 2013 diagrams-lib team (see LICENSE)
-- License     :  BSD-style (see LICENSE)
-- Maintainer  :  diagrams-discuss@googlegroups.com
--
-- Drawing arrows in two dimensions.  For a tutorial on drawing arrows
-- using this module, see the diagrams website:
-- <http://projects.haskell.org/diagrams/doc/arrow.html>.
--
-----------------------------------------------------------------------------


module Diagrams.TwoD.Arrow
       ( -- * Examples
         -- ** Example 1
-- | <<diagrams/src_Diagrams_TwoD_Arrow_example1.svg#diagram=example1&width=500>>
--
--   > -- Connecting two diagrams at their origins.
--   >
--   > sq = square 2 # showOrigin # lc darkgray # lw 0.07
--   > ds = (sq # named "left") ||| strutX 3 ||| (sq # named "right")
--   >
--   > shaft  = cubicSpline False ( map p2 [(0, 0), (1, 0), (1, 0.2), (2, 0.2)])
--   >
--   > example1 = ds # connect' (with & arrowHead .~ dart & headSize .~ 0.6
--   >                                & tailSize .~ 0.5 & arrowTail .~ quill
--   >                                & shaftStyle %~ lw 0.02 & arrowShaft .~ shaft)
--   >                                "left" "right" # pad 1.1

         -- ** Example 2

-- | <<diagrams/src_Diagrams_TwoD_Arrow_example2.svg#diagram=example2&width=500>>
--
--   > -- Comparing connect, connectPerim, and arrowAt.
--   >
--   > oct  = octagon 1 # lc darkgray # lw 0.10 # showOrigin
--   > dias = oct # named "first" ||| strut 3 ||| oct # named "second"
--   >
--   > -- Connect two diagrams and two points on their trails.
--   > ex12 = dias # connect "first" "second"
--   >             # connectPerim "first" "second" (15/16 \@\@ turn) (9/16 \@\@ turn)
--   >
--   > -- Place an arrow at (0,0) the size and direction of (0,1).
--   > ex3 = arrowAt origin unit_Y
--   >
--   > example2 = (ex12 <> ex3) # centerXY # pad 1.1

         -- * Creating arrows
         arrowV
       , arrowV'
       , arrowAt
       , arrowAt'
       , arrowBetween
       , arrowBetween'
       , connect
       , connect'
       , connectPerim
       , connectPerim'
       , connectOutside
       , connectOutside'

       , arrow
       , arrow'

         -- * Options
       , ArrowOpts(..)

       , arrowHead
       , arrowTail
       , arrowShaft
       , headSize
       , tailSize
       , headGap
       , tailGap
       , gap
       , headColor
       , headStyle
       , tailColor
       , tailStyle
       , shaftColor
       , shaftStyle
       , straightShaft

         -- | See "Diagrams.TwoD.Arrowheads" for a list of standard
         --   arrowheads and help creating your own.
       , module Diagrams.TwoD.Arrowheads
       ) where

<<<<<<< HEAD
import           Control.Lens                     (Lens', Setter',
=======
import           Control.Applicative              ((<*>))
import           Control.Arrow                    (first)
import           Control.Lens                     (Lens', Setter', Traversal',
>>>>>>> 54ba7557
                                                   generateSignatures,
                                                   lensRules, makeLensesWith,
                                                   (%~), (&), (.~), (^.))
import           Data.AffineSpace
import           Data.Default.Class
import           Data.Functor                     ((<$>))
import           Data.Maybe                       (fromMaybe)
import           Data.Monoid                      (mempty, (<>))
import           Data.Monoid.Coproduct            (untangle)
import           Data.Semigroup                   (option)
import           Data.VectorSpace

import           Data.Colour                      hiding (atop)
import           Diagrams.Attributes
import           Diagrams.Core
import           Diagrams.Core.Types              (QDiaLeaf (..), mkQD')

import           Diagrams.Parametric
import           Diagrams.Path
import           Diagrams.Solve                   (quadForm)
import           Diagrams.Tangent                 (tangentAtEnd, tangentAtStart)
import           Diagrams.Trail
import           Diagrams.TwoD.Arrowheads
import           Diagrams.TwoD.Path               (strokeT)
import           Diagrams.TwoD.Transform          (rotate, translateX)
import           Diagrams.TwoD.Transform.ScaleInv (scaleInvPrim)
import           Diagrams.TwoD.Types
import           Diagrams.TwoD.Vector             (direction, unitX, unit_X)
import           Diagrams.Util                    (( # ))

data ArrowOpts
  = ArrowOpts
    { _arrowHead  :: ArrowHT
    , _arrowTail  :: ArrowHT
    , _arrowShaft :: Trail R2
    , _headSize   :: Double
    , _tailSize   :: Double
    , _headGap    :: Double
    , _tailGap    :: Double
    , _headStyle  :: Style R2
    , _tailStyle  :: Style R2
    , _shaftStyle :: Style R2
    }

-- | Straight line arrow shaft.
straightShaft :: Trail R2
straightShaft = trailFromOffsets [unitX]

instance Default ArrowOpts where
  def = ArrowOpts
        { _arrowHead    = dart
        , _arrowTail    = noTail
        , _arrowShaft   = trailFromOffsets [unitX]
        , _headSize     = 0.3
        , _tailSize     = 0.3
        , _headGap      = 0
        , _tailGap      = 0

        -- See note [Default arrow style attributes]
        , _headStyle    = mempty
        , _tailStyle    = mempty
        , _shaftStyle   = mempty
        }

makeLensesWith (lensRules & generateSignatures .~ False) ''ArrowOpts

-- | A shape to place at the head of the arrow.
arrowHead :: Lens' ArrowOpts ArrowHT

-- | A shape to place at the tail of the arrow.
arrowTail :: Lens' ArrowOpts ArrowHT

-- | The trail to use for the arrow shaft.
arrowShaft :: Lens' ArrowOpts (Trail R2)

-- | Radius of a circumcircle around the head.
headSize :: Lens' ArrowOpts Double

-- | Radius of a circumcircle around the tail.
tailSize :: Lens' ArrowOpts Double

-- | Distance to leave between the head and the target point.
headGap :: Lens' ArrowOpts Double

-- | Distance to leave between the starting point and the tail.
tailGap :: Lens' ArrowOpts Double

gap :: Traversal' ArrowOpts Double
gap f opts = (\h t -> opts & headGap .~ h & tailGap .~ t) <$> f (opts ^. headGap) <*> f (opts ^. tailGap)

-- | Style to apply to the head. @headStyle@ is modified by using the lens
--   combinator @%~@ to change the current style. For example, to change
--   an opaque black arrowhead to translucent orange:
--   @(with & headStyle %~ fc orange .  opacity 0.75)@.
headStyle :: Lens' ArrowOpts (Style R2)

-- | Style to apply to the tail. See `headStyle`.
tailStyle :: Lens' ArrowOpts (Style R2)

-- | Style to apply to the shaft. See `headStyle`.
shaftStyle :: Lens' ArrowOpts (Style R2)

-- | A lens for setting or modifying the color of an arrowhead. For
--   example, one may write @... (with & headColor .~ blue)@ to get an
--   arrow with a blue head, or @... (with & headColor %~ blend 0.5
--   white)@ to make an arrow's head a lighter color.  For more general
--   control over the style of arrowheads, see 'headStyle'.
--
--   Note that the most general type of @headColor@ would be
--
-- @
--   (Color c, Color c') => Setter ArrowOpts ArrowOpts c c'
-- @
--
--   but that can cause problems for type inference when setting the
--   color.  However, using it at that more general type may
--   occasionally be useful, for example, if you want to apply some
--   opacity to a color, as in @... (with & headColor %~
--   (\`withOpacity\` 0.5))@.  If you want the more general type, you
--   can use @'headStyle' . 'styleFillColor'@ in place of @headColor@.
headColor :: Color c => Setter' ArrowOpts c
headColor = headStyle . styleFillColor

-- | A lens for setting or modifying the color of an arrow
--   tail. See 'headColor'.
tailColor :: Color c => Setter' ArrowOpts c
tailColor = tailStyle . styleFillColor

-- | A lens for setting or modifying the color of an arrow
--   shaft. See 'headColor'.
shaftColor :: Color c => Setter' ArrowOpts c
shaftColor = shaftStyle . styleLineColor

-- Set the default shaft style of an `ArrowOpts` record by applying the
-- default style after all other styles have been applied.
-- The semigroup stucture of the lw attribute will insure that the default
-- is only used if it has not been set in @opts@.
shaftSty :: ArrowOpts -> Style R2
shaftSty opts = opts^.shaftStyle

-- Set the default head style. See `shaftSty`.
headSty :: ArrowOpts -> Style R2
headSty opts = fc black (opts^.headStyle)

-- Set the default tail style. See `shaftSty`.
tailSty :: ArrowOpts -> Style R2
tailSty opts = fc black (opts^.tailStyle)

-- | Calculate the length of the portion of the horizontal line that passes
--   through the origin and is inside of p.
xWidth :: (Traced t, V t ~ R2) => t -> Double
xWidth p = a + b
  where
    a = fromMaybe 0 (magnitude <$> traceV origin unitX p)
    b = fromMaybe 0 (magnitude <$> traceV origin unit_X p)

-- | Get the line color from the shaft to use as the fill color for the joint.
colorJoint :: Style v -> Style v
colorJoint sStyle =
    let c = fmap getLineColor . getAttr $ sStyle in
    case c of
        Nothing -> fillColor (black :: Colour Double)   -- default color for joints
                   $ mempty
        Just c' -> fillColor c' $ mempty

-- | Get line width from a style.
widthOfJoint :: Style v -> Double
widthOfJoint sStyle =
    let w = fmap getLineWidth . getAttr $ sStyle in
    case w of
        Nothing -> 0.01 -- this case should never happen.
        Just w' -> w'

-- | Combine the head and its joint into a single scale invariant diagram
--   and move the origin to the attachment point. Return the diagram
--   and its width.
mkHead :: Renderable (Path R2) b => ArrowOpts -> (Diagram b R2, Double)
mkHead opts = ( (j <> h) # moveOriginBy (jWidth *^ unit_X) # lw 0
              , hWidth + jWidth)
  where
    (h', j') = (opts^.arrowHead) (opts^.headSize) (widthOfJoint $ shaftSty opts)
    hWidth = xWidth h'
    jWidth = xWidth j'
    h = scaleInvPrim h' unitX # applyStyle (headSty opts)
    j = scaleInvPrim j' unitX # applyStyle (colorJoint (opts^.shaftStyle))

-- | Just like mkHead only the attachment point is on the right.
mkTail :: Renderable (Path R2) b => ArrowOpts -> (Diagram b R2, Double)
mkTail opts = ( (t <> j) # moveOriginBy (jWidth *^ unitX) # lw 0
              , tWidth + jWidth)
  where
    (t', j') = (opts^.arrowTail) (opts^.tailSize) (widthOfJoint $ shaftSty opts)
    tWidth = xWidth t'
    jWidth = xWidth j'
    t = scaleInvPrim t' unitX # applyStyle (tailSty opts)
    j = scaleInvPrim j' unitX # applyStyle (colorJoint (opts^.shaftStyle))

-- | Make a trail with the same angles and offset as an arrow with tail width
--   tw, head width hw and shaft of tr, such that the magnituted of the shaft
--   offset is size. Used for calculating the offset of an arrow.
spine :: Trail R2 -> Double -> Double -> Double -> Trail R2
spine tr tw hw size = tS <> tr # scale size <> hS
  where
    tSpine = trailFromOffsets [(normalized . tangentAtStart) $ tr] # scale tw
    hSpine = trailFromOffsets [(normalized . tangentAtEnd) $ tr] # scale hw
    hS = if hw > 0 then hSpine else mempty
    tS = if tw > 0 then tSpine else mempty

--  | Calculate the amount required to scale a shaft trail so that an arrow with
--    head width hw and tail width tw has offset t.
scaleFactor :: Trail R2 -> Double -> Double -> Double -> Double
scaleFactor tr tw hw t

  -- Let tv be a vector representing the tail width, i.e. a vector
  -- of length tw tangent to the trail's start; similarly for hv.
  -- Let v be the vector offset of the trail.
  --
  -- Then we want to find k such that
  --
  --   || tv + k*v + hv || = t.
  --
  -- We can solve by squaring both sides and expanding the LHS as a
  -- dot product, resulting in a quadratic in k.

  = case quadForm
             (magnitudeSq v)
             (2* (v <.> (tv ^+^ hv)))
             (magnitudeSq (tv ^+^ hv) - t*t)
    of
      []  -> 1   -- no scale works, just return 1
      [s] -> s   -- single solution
      ss  -> maximum ss
        -- we will usually get both a positive and a negative solution;
        -- return the maximum (i.e. positive) solution
  where
    tv = tw *^ (tangentAtStart tr # normalized)
    hv = hw *^ (tangentAtEnd   tr # normalized)
    v  = trailOffset tr

-- | @arrow len@ creates an arrow of length @len@ with default
--   parameters, starting at the origin and ending at the point
--   @(len,0)@.
arrow :: Renderable (Path R2) b => Double -> Diagram b R2
arrow len = arrow' def len

-- | @arrow' opts len@ creates an arrow of length @len@ using the
--   given options, starting at the origin and ending at the point
--   @(len,0)@.  In particular, it scales the given 'arrowShaft' so
--   that the entire arrow has length @len@.
arrow' :: Renderable (Path R2) b => ArrowOpts -> Double -> Diagram b R2
arrow' opts len = mkQD' (DelayedLeaf delayedArrow)

    -- We must approximate the envelope and trace by just drawing the
    -- arrow from the origin to (len,0) and using its envelope and
    -- trace.  That may not end up being exactly right (if the arrow
    -- gets scaled, the shaft may get a bit longer or shorter, and so
    -- on) but it's close enough.
    (getEnvelope approx) (getTrace approx) mempty mempty
  where

    -- Once we learn the global transformation context this arrow is
    -- drawn in, we can apply it to the origin and (len,0) to find out
    -- the actual final points between which this arrow should be
    -- drawn.  We need to know this to draw it correctly, since the
    -- head and tail are scale invariant, and hence the precise points
    -- between which we need to draw the shaft do not transform
    -- uniformly as the transformation applied to the entire arrow.
    -- See https://github.com/diagrams/diagrams-lib/issues/112.
    delayedArrow da =

      -- Note we only take the *unfrozen* transformation.  The frozen
      -- transformation *do* affect scale-invariant objects like
      -- arrowheads, and will still be higher up in the tree (so we
      -- don't need to apply it here).
      let (trans, globalSty) = option mempty untangle . fst $ da
      in  dArrow globalSty trans len

    approx = dArrow mempty mempty len

    -- Build an arrow and set its endpoints to the image under tr of origin and (len,0).
    dArrow sty tr ln = (h' <> t' <> shaft)
               # moveOriginBy (tWidth *^ (unit_X # rotate tAngle))
               # rotate (direction (q .-. p) ^-^ dir)
               # moveTo p
      where

        p = origin # transform tr
        q = origin # translateX ln # transform tr

        -- Use the existing line color for head, tail, and shaft by
        -- default (can be overridden by explicitly setting headStyle,
        -- tailStyle, or shaftStyle).
        globalLC = getLineColor <$> getAttr sty
        opts' = opts
          & headStyle  %~ maybe id fillColor globalLC
          & tailStyle  %~ maybe id fillColor globalLC
          & shaftStyle %~ maybe id lineColor globalLC

        -- Make the head and tail and save their widths.
        (h, hWidth') = mkHead opts'
        (t, tWidth') = mkTail opts'

        rawShaftTrail = opts^.arrowShaft
        shaftTrail
          = rawShaftTrail
            -- rotate it so it is pointing in the positive X direction
          # rotate (negateV direction (trailOffset rawShaftTrail))
            -- apply the context transformation -- in case it includes
            -- things like flips and shears (the possibility of shears
            -- is why we must rotate it to a neutral position first)
          # transform tr

        -- Adjust the head width and tail width to take gaps into account
        tWidth = tWidth' + opts^.tailGap
        hWidth = hWidth' + opts^.headGap

        -- Calculate the angles that the head and tail should point.
        tAngle = direction . tangentAtStart $ shaftTrail
        hAngle = direction . tangentAtEnd $ shaftTrail

        -- Calculte the scaling factor to apply to the shaft shaftTrail so that the entire
        -- arrow will be of length len. Then apply it to the shaft and make the
        -- shaft into a Diagram with using its style.
        sf = scaleFactor shaftTrail tWidth hWidth (magnitude (q .-. p))
        shaftTrail' = shaftTrail # scale sf
        shaft = strokeT shaftTrail' # applyStyle (shaftSty opts)

        -- Adjust the head and tail to point in the directions of the shaft ends.
        h' = h # rotate hAngle
               # moveTo (origin .+^ shaftTrail' `atParam` domainUpper shaftTrail')
        t' = t # rotate tAngle

        -- Find out what direction the arrow is pointing so we can set it back
        -- to point in the direction unitX when we are done.
        dir = direction (trailOffset $ spine shaftTrail tWidth hWidth sf)

-- | @arrowBetween s e@ creates an arrow pointing from @s@ to @e@
--   with default parameters.
arrowBetween :: Renderable (Path R2) b => P2 -> P2 -> Diagram b R2
arrowBetween = arrowBetween' def

-- | @arrowBetween' opts s e@ creates an arrow pointing from @s@ to
--   @e@ using the given options.  In particular, it scales and
--   rotates @arrowShaft@ to go between @s@ and @e@, taking head,
--   tail, and gaps into account.
arrowBetween'
  :: Renderable (Path R2) b =>
     ArrowOpts -> P2 -> P2 -> Diagram b R2
arrowBetween' opts s e = arrowAt' opts s (e .-. s)

-- | Create an arrow starting at s with length and direction determined by
--   the vector v.
arrowAt :: Renderable (Path R2) b => P2 -> R2 -> Diagram b R2
arrowAt s v = arrowAt' def s v

arrowAt'
  :: Renderable (Path R2) b =>
     ArrowOpts -> P2 -> R2 -> Diagram b R2
arrowAt' opts s v = arrow' opts len # rotate dir # moveTo s
  where
    len = magnitude v
    dir = direction v

-- | @arrowV v@ creates an arrow with the direction and magnitude of
--   the vector @v@ (with its tail at the origin), using default
--   parameters.
arrowV :: Renderable (Path R2) b => R2 -> Diagram b R2
arrowV = arrowV' def

-- | @arrowV' v@ creates an arrow with the direction and magnitude of
--   the vector @v@ (with its tail at the origin).
arrowV'
  :: Renderable (Path R2) b
  => ArrowOpts -> R2 -> Diagram b R2
arrowV' opts = arrowAt' opts origin

-- | Connect two diagrams with a straight arrow.
connect
  :: (Renderable (Path R2) b, IsName n1, IsName n2)
  => n1 -> n2 -> (Diagram b R2 -> Diagram b R2)
connect = connect' def

-- | Connect two diagrams with an arbitrary arrow.
connect'
  :: (Renderable (Path R2) b, IsName n1, IsName n2)
  => ArrowOpts -> n1 -> n2 -> (Diagram b R2 -> Diagram b R2)
connect' opts n1 n2 =
  withName n1 $ \sub1 ->
  withName n2 $ \sub2 ->
    let [s,e] = map location [sub1, sub2]
    in  atop (arrowBetween' opts s e)

-- | Connect two diagrams at point on the perimeter of the diagrams, choosen
--   by angle.
connectPerim
  :: (Renderable (Path R2) b, IsName n1, IsName n2)
 => n1 -> n2 -> Angle -> Angle
  -> (Diagram b R2 -> Diagram b R2)
connectPerim = connectPerim' def

connectPerim'
  :: (Renderable (Path R2) b, IsName n1, IsName n2)
  => ArrowOpts -> n1 -> n2 -> Angle -> Angle
  -> (Diagram b R2 -> Diagram b R2)
connectPerim' opts n1 n2 a1 a2 =
  withName n1 $ \sub1 ->
  withName n2 $ \sub2 ->
    let [os, oe] = map location [sub1, sub2]
        s = fromMaybe os (maxTraceP os (unitX # rotate a1) sub1)
        e = fromMaybe oe (maxTraceP oe (unitX # rotate a2) sub2)
    in  atop (arrowBetween' opts s e)

-- | Draw an arrow from diagram named "n1" to diagram named "n2".  The
--   arrow lies on the line between the centres of the diagrams, but is
--   drawn so that it stops at the boundaries of the diagrams, using traces
--   to find the intersection points.
connectOutside
  :: (Renderable (Path R2) b, IsName n1, IsName n2)
  => n1 -> n2 -> (Diagram b R2 -> Diagram b R2)
connectOutside = connectOutside' def

connectOutside'
  :: (Renderable (Path R2) b, IsName n1, IsName n2)
  => ArrowOpts -> n1 -> n2 -> (Diagram b R2 -> Diagram b R2)
connectOutside' opts n1 n2 =
  withName n1 $ \b1 ->
  withName n2 $ \b2 ->
    let v = location b2 .-. location b1
        midpoint = location b1 .+^ (v/2)
        s' = traceP midpoint (-v) b1
        e' = traceP midpoint v b2
    in
      case (s', e') of
        (Just s,  Just e)  -> atop (arrowBetween' opts s e)
        (_, _)             -> id<|MERGE_RESOLUTION|>--- conflicted
+++ resolved
@@ -94,13 +94,9 @@
        , module Diagrams.TwoD.Arrowheads
        ) where
 
-<<<<<<< HEAD
-import           Control.Lens                     (Lens', Setter',
-=======
 import           Control.Applicative              ((<*>))
 import           Control.Arrow                    (first)
 import           Control.Lens                     (Lens', Setter', Traversal',
->>>>>>> 54ba7557
                                                    generateSignatures,
                                                    lensRules, makeLensesWith,
                                                    (%~), (&), (.~), (^.))
